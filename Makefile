--- conflicted
+++ resolved
@@ -86,11 +86,7 @@
 .PHONY: run-nockchain
 run-nockchain:  # Run a nockchain node in follower mode with a mining pubkey
 	$(call show_env_vars)
-<<<<<<< HEAD
-	mkdir -p miner-node && cd miner-node && rm -f nockchain.sock && RUST_BACKTRACE=1 cargo run --release --bin nockchain -- --npc-socket nockchain.sock --mining-pubkey $(MINING_PUBKEY) --bind /ip4/0.0.0.0/udp/3006/quic-v1 --mine
-=======
 	mkdir -p miner-node && cd miner-node && rm -f nockchain.sock && RUST_BACKTRACE=1 cargo run --release --bin nockchain -- --npc-socket nockchain.sock --mining-pubkey $(MINING_PUBKEY) --mine
->>>>>>> 0cb795aa
 
 HOON_SRCS := $(find hoon -type file -name '*.hoon')
 
